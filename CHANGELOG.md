--- conflicted
+++ resolved
@@ -9,6 +9,14 @@
 
 (unreleased)=
 ## [Unreleased](https://github.com/jeertmans/manim-slides/compare/v5.5.2...HEAD)
+
+(unreleased-chore)=
+### Chore
+
+- Moved `manim_slides.docs.manim_slides_directive` to `manim_slides.sphinxext.manim_slides_directive`.
+  This is a **breaking change** because documentation configs have
+  to be updated.
+  [#242](https://github.com/jeertmans/manim-slides/pull/242)
 
 (v5.5.2)=
 ## [v5.5.2](https://github.com/jeertmans/manim-slides/compare/v5.5.1...v5.5.2)
@@ -27,12 +35,6 @@
   when using one of those extras, but as they were not part of the public API,
   we do not consider this to be a **breaking change**.
   [#542](https://github.com/jeertmans/manim-slides/pull/542)
-<<<<<<< HEAD
-- Moved `manim_slides.docs.manim_slides_directive` to `manim_slides.sphinxext.manim_slides_directive`.
-  This is a **breaking change** because documentation configs have
-  to be updated.
-  [#242](https://github.com/jeertmans/manim-slides/pull/242)
-=======
 - Added example in the research section of the gallery.
   [@mmcilree](https://github.com/mmcilree) [#552](https://github.com/jeertmans/manim-slides/pull/552)
 - Added example in the school work section of the gallery.
@@ -52,7 +54,6 @@
   to initialize the config, which can lead to surprising behavior when using the library with
   different command line arguments that are not meant to be used by ManimGL.
   [#550](https://github.com/jeertmans/manim-slides/pull/550)
->>>>>>> 4e9cabf5
 
 (v5.5.1)=
 ## [v5.5.1](https://github.com/jeertmans/manim-slides/compare/v5.5.0...v5.5.1)
