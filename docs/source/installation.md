# Installation

While installing Manim Slides and its dependencies on your global Python is fine,
we recommend using a virtual environment
(e.g., [venv](https://docs.python.org/3/tutorial/venv.html)) for a local installation.

Therefore, the following documentation will install Manim Slides using
[pipx](https://pipx.pypa.io/). This tool is a drop-in replacement
for installing Python packages that ship with one or more executable.

The benefit of using pipx is that it will automatically create a new virtual
environment for every package you install.

:::{note}
Everytime you read `pipx install`, you can use `pip install` instead,
if you are working in a virtual environment or else.
:::

## Dependencies

<!-- start deps -->

Manim Slides requires either Manim or ManimGL to be installed, along
with their dependencies.
Having both packages installed is fine too.

If none of those packages are installed,
please refer to their specific installation guidelines:
- [Manim](https://docs.manim.community/en/stable/installation.html)
- [ManimGL](https://3b1b.github.io/manim/getting_started/installation.html)

:::{warning}
If you install Manim from its git repository, as suggested by ManimGL,
make sure to first check out a supported version (e.g., `git checkout tags/v1.6.1`
for ManimGL), otherwise it might install an unsupported version of Manim!
See [#314](https://github.com/jeertmans/manim-slides/issues/314).

Also, note that ManimGL uses outdated dependencies, and may
not work out-of-the-box. One example is NumPy: ManimGL
does not specify any restriction on this package, but
only `numpy<1.25` will work, see
[#2053](https://github.com/3b1b/manim/issues/2053).
:::

<<<<<<< HEAD
## Full install
=======
<!-- end deps -->

## Pip Install
>>>>>>> f260d0d3

The recommended way to install the latest release
with all features is to use pipx:

```bash
pipx install -U "manim-slides[pyside6-full]"
```

:::{tip}
While not necessary, the `-U` indicates that we would
like to upgrade to the latest version available,
if Manim Slides is already installed.
:::

:::{note}
The quotes `"` are added because not all shell support unquoted
brackets (e.g., zsh) or commas (e.g., Windows).
:::

You can check that Manim Slides was correctly installed with:

```bash
manim-slides --version
```

## Custom install

If you want more control on what dependencies are installed,
you can always install the bare minimal dependencies with:

```bash
pipx install -U manim-slides
```

And install additional dependencies later.

Optionally, you can also install Manim or ManimGL using extras[^1]:

```bash
pipx install -U "manim-slides[manim]"   # For Manim
# or
pipx install -U "manim-slides[manimgl]" # For ManimGL
```

For optional dependencies documentation, see
[next section](#optional-dependencies).

:::{warning}
If you are installing with pipx, this is mandatory to at least include
either `manim` or `manimgl`.
:::

[^1]: You still need to have Manim or ManimGL platform-specific dependencies
  installed on your computer.

## Optional dependencies

Along with the optional dependencies for Manim and ManimGL,
Manim Slides offers additional *extras*, that can be activated
using optional dependencies:

- `full`, to include `magic`, `manim`, `manimgl`, and
  `sphinx-directive` extras (see below);
- `magic`, to include a Jupyter magic to render
  animations inside notebooks. This automatically installs `manim`,
  and does not work with ManimGL;
- `manim` and `manimgl`, for installing the corresponding
  dependencies;
- `pyqt6` to include PyQt6 Qt bindings. Those bindings are available
  on most platforms and Python version, but produce a weird black
  screen between slide with `manim-slides present`,
  see [#QTBUG-118501](https://bugreports.qt.io/browse/QTBUG-118501);
- `pyqt6-full` to include `full` and `pyqt6`;
- `pyside6` to include PySide6 Qt bindings. Those bindings are available
  on most platforms and Python version, except on Python 3.12[^2];
- `pyside6-full` to include `full` and `pyside6`;
- `sphinx-directive`, to generate presentation inside your Sphinx
  documentation. This automatically installs `manim`,
  and does not work with ManimGL.

Installing those extras can be done with the following syntax:

```bash
pipx install -U "manim-slides[extra1,extra2]"
```

[^2]: Actually, PySide6 can be installed on Python 3.12, but you will then
  observe the same visual bug as with PyQt6.

## When you need a Qt backend

Before `v5.1`, Manim Slides automatically included PySide6 as
a Qt backend. As only `manim-slides present` and `manim-slides wizard`
command need a graphical library, and installing PySide6 on all platforms
and Python version can be sometimes complicated, Manim Slides chooses
**not to include** any Qt backend.

The use can choose between PySide6 (best) and PyQt6, depending on their
availability and licensing rules.

As of `v5.1`, you **need** to have Qt bindings installed to use
`manim-slides present` or `manim-slides wizard`. The recommended way to
install those are via optional dependencies, as explained above.

## Install from source

An alternative way to install Manim Slides is to clone the git repository,
and build the package from source. Read the
[contributing guide](./contributing/workflow)
to know how to process.<|MERGE_RESOLUTION|>--- conflicted
+++ resolved
@@ -42,13 +42,9 @@
 [#2053](https://github.com/3b1b/manim/issues/2053).
 :::
 
-<<<<<<< HEAD
-## Full install
-=======
 <!-- end deps -->
 
 ## Pip Install
->>>>>>> f260d0d3
 
 The recommended way to install the latest release
 with all features is to use pipx:
