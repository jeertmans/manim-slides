--- conflicted
+++ resolved
@@ -248,15 +248,9 @@
             Text("https://github.com/jeertmans/manim-slides", color=YELLOW),
         ).arrange(DOWN).scale(0.75)
 
-<<<<<<< HEAD
         self.play(Transform(square, learn_more_text))
         self.tinywait()
 
-=======
-        self.play(Uncreate(square))
-        self.play(Write(Text("OK")))
-        self.wait()
->>>>>>> 0eacaf42
 
 
 # For ThreeDExample, things are different
