--- conflicted
+++ resolved
@@ -1,11 +1,6 @@
 """Manim Slides' main entrypoint."""
 
-<<<<<<< HEAD
 from .cli.commands import main
-=======
-import click
-import requests
-from click_default_group import DefaultGroup
 
 from .__version__ import __version__
 from .checkhealth import checkhealth
@@ -73,7 +68,6 @@
 cli.add_command(present)
 cli.add_command(render)
 cli.add_command(wizard)
->>>>>>> ccbe9d55
 
 if __name__ == "__main__":
     main()