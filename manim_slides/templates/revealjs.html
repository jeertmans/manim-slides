--- conflicted
+++ resolved
@@ -19,65 +19,34 @@
   <body>
     <div class="reveal">
       <div class="slides">
-<<<<<<< HEAD
-        {% for presentation_config in presentation_configs %}
-          {%- set outer_loop = loop -%}
+        {% for presentation_config in presentation_configs -%}
+          {%- set outer_loop = loop %}
           {% for slide_config in presentation_config.slides %}
-            {% if data_uri %}
+            {% if one_file %}
               {% set file = file_to_data_uri(slide_config.file) %}
             {% else %}
-              {% set file = assets_dir / slide_config.file.name %}
+              {% set file = assets_dir / (prefix(outer_loop.index0) + slide_config.file.name) %}
             {% endif %}
-            <section
-              data-background-size={{ background_size }}
-              data-background-color="{{ presentation_config.background_color }}"
-              data-background-video="{{ file }}"
-              {% if loop.index == 1 and outer_loop.index == 1 %}
-                data-background-video-muted
-              {% endif %}
-              {% if slide_config.loop %}
-                data-background-video-loop
-              {% endif %}
-              {% if slide_config.auto_next %}
-                data-autoslide="{{ get_duration_ms(slide_config.file) }}"
-              {% endif %}
-            >
-              {% if slide_config.notes != "" %}
-                <aside class="notes" data-markdown>{{ slide_config.notes }}</aside>
-              {% endif %}
-            </section>
-          {% endfor %}
-        {% endfor %}
-=======
-        {% for presentation_config in presentation_configs -%}
-          {% set outer_loop = loop %}
-          {%- for slide_config in presentation_config.slides -%}
-            {%- if one_file -%}
-              {% set file = file_to_data_uri(slide_config.file) %}
-            {%- else -%}
-              {% set file = assets_dir / (prefix(outer_loop.index0) + slide_config.file.name) %}
-            {%- endif -%}
         <section
           data-background-size={{ background_size }}
           data-background-color="{{ presentation_config.background_color }}"
           data-background-video="{{ file }}"
           {% if loop.index == 1 and outer_loop.index == 1 -%}
             data-background-video-muted
-          {%- endif -%}
+          {% endif %}
           {% if slide_config.loop -%}
             data-background-video-loop
-          {%- endif -%}
+          {% endif %}
           {% if slide_config.auto_next -%}
             data-autoslide="{{ get_duration_ms(slide_config.file) }}"
-          {%- endif %}
+          {% endif %}
           >
-          {%- if slide_config.notes != "" -%}
+          {% if slide_config.notes != "" %}
             <aside class="notes" data-markdown>{{ slide_config.notes }}</aside>
-          {%- endif %}
+          {% endif %}
         </section>
-          {%- endfor -%}
-        {%- endfor -%}
->>>>>>> e911ec30
+          {% endfor %}
+        {% endfor %}
       </div>
     </div>
 
@@ -147,15 +116,9 @@
         hash: {{ hash }},
         // Flags if we should monitor the hash and change slides accordingly
         respondToHashChanges: {{ respond_to_hash_changes }},
-<<<<<<< HEAD
-        // Push each slide change to the browser history. Implies `hash: true`
-=======
-
         // Enable support for jump-to-slide navigation shortcuts
         jumpToSlide: {{ jump_to_slide }},
-
         // Push each slide change to the browser history.  Implies `hash: true`
->>>>>>> e911ec30
         history: {{ history }},
         // Enable keyboard shortcuts for navigation
         keyboard: {{ keyboard }},
@@ -300,7 +263,6 @@
         // Time before the cursor is hidden (in ms)
         hideCursorTime: {{ hide_cursor_time }}
       });
-<<<<<<< HEAD
       {% if data_uri %}
         // Fix found by @t-fritsch on GitHub
         // see: https://github.com/hakimel/reveal.js/discussions/3362#discussioncomment-6651475.
@@ -310,20 +272,6 @@
             const background = Reveal.getSlideBackground(event.indexh, event.indexv),
               video = background.querySelector('video'),
               sources = video.querySelectorAll('source');
-
-            sources.forEach((source, i) => {
-              const src = source.getAttribute('src');
-              if(src.match(/^data:video.*;base64$/)) {
-                const nextSrc = sources[i+1]?.getAttribute('src');
-                video.setAttribute('src', `${src},${nextSrc}`);
-              }
-            });
-          }
-        }
-        Reveal.on( 'ready', fixBase64VideoBackground );
-        Reveal.on( 'slidechanged', fixBase64VideoBackground );
-      {% endif %}
-=======
 
       {% if one_file -%}
       // Fix found by @t-fritsch and @Rapsssito on GitHub
@@ -367,8 +315,7 @@
       }
       // Setup base64 videos
       Reveal.on( 'ready', fixBase64VideoBackground );
-      {%- endif %}
->>>>>>> e911ec30
+      {% endif %}
     </script>
     {% if env['READTHEDOCS'] %}
       <style>
