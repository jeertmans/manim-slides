[build-system]
build-backend = "hatchling.build"
requires = ["hatchling", "hatch-fancy-pypi-readme"]

[project]
authors = [{name = "Jérome Eertmans", email = "jeertmans@icloud.com"}]
classifiers = [
  "Programming Language :: Python :: 3",
  "Programming Language :: Python :: 3.9",
  "Programming Language :: Python :: 3.10",
  "Programming Language :: Python :: 3.11",
  "Programming Language :: Python :: 3.12",
  "License :: OSI Approved :: MIT License",
  "Operating System :: OS Independent",
  "Topic :: Multimedia :: Video",
  "Topic :: Multimedia :: Graphics",
  "Topic :: Scientific/Engineering",
]
dependencies = [
  "av>=9.0.0",
  "click>=8.1.3",
  "click-default-group>=1.2.2",
  "jinja2>=3.1.2",
  "lxml>=4.9.2",
  "numpy>=1.19",
  "pillow>=9.5.0",
  "pydantic>=2.0.1",
  "pydantic-extra-types>=2.0.0",
  "python-pptx>=0.6.21",
  "qtpy>=2.4.1",
  "requests>=2.28.1",
  "rich>=13.3.2",
  "rtoml>=0.11.0",
  "tqdm>=4.64.1",
]
description = "Tool for live presentations using manim"
dynamic = ["readme", "version"]
keywords = ["manim", "slides", "plugin", "manimgl"]
license = "MIT"
name = "manim-slides"
requires-python = ">=3.9"

[project.optional-dependencies]
docs = [
  "manim-slides[magic,manim,pyqt6,sphinx-directive]",
  "furo>=2023.5.20",
  "ipykernel>=6.25.1",
  "myst-parser>=2.0.0",
  "nbsphinx>=0.9.2",
  "pandoc>=2.3",
  "sphinx>=7.0.1",
  "sphinx-click>=4.4.0",
  "sphinx-copybutton>=0.5.1",
  "sphinxext-opengraph>=0.7.5",
]
full = [
  "manim-slides[magic,manim,sphinx-directive]",
]
<<<<<<< HEAD
readme = "README.md"
repository = "https://github.com/jeertmans/manim-slides"
version = "5.0.0-rc1"

[tool.poetry.dependencies]
click = "^8.1.3"
click-default-group = "^1.2.2"
docutils = {version = "^0.20.1", optional = true}
ipython = {version = ">=8.12.2", optional = true}
jinja2 = {version = "^3.1.2", optional = true}
lxml = "^4.9.2"
manim = {version = "^0.17.3", optional = true}
manimgl = {version = "^1.6.1", optional = true}
numpy = "^1.19"
opencv-python = "^4.6.0.66"
pillow = "^9.5.0"
pydantic = "^2.0.1"
pydantic-extra-types = "^2.0.0"
pyside6 = "^6.5.1.1"
python = ">=3.8.1,<3.12"
python-pptx = "^0.6.21"
requests = "^2.28.1"
rich = "^13.3.2"
rtoml = "^0.9.0"
tqdm = "^4.64.1"
trogon = "^0.5.0"

[tool.poetry.extras]
magic = ["manim", "ipython"]
manim = ["manim"]
manimgl = ["manimgl"]
sphinx-directive = ["docutils", "jinja2", "manim"]

[tool.poetry.group.dev]
optional = true

[tool.poetry.group.dev.dependencies]
black = "^22.10.0"
bump2version = "^1.0.1"
isort = "^5.12.0"
mypy = "^0.991"
pre-commit = "^3.0.2"
ruff = "^0.0.219"

[tool.poetry.group.docs]
optional = true

[tool.poetry.group.docs.dependencies]
furo = "^2023.5.20"
ipykernel = "^6.25.1"
manim = "^0.17.3"
myst-parser = "^2.0.0"
nbsphinx = "^0.9.2"
pandoc = "^2.3"
sphinx = "^7.0.1"
sphinx-click = "^4.4.0"
sphinx-copybutton = "^0.5.1"
sphinxext-opengraph = "^0.7.5"

[tool.poetry.group.test]
optional = true

[tool.poetry.group.test.dependencies]
manim = "^0.17.3"
manimgl = "^1.6.1"
pytest = "^7.4.0"
pytest-cov = "^4.1.0"
pytest-env = "^0.8.2"
pytest-xdist = "^3.3.1"

[tool.poetry.plugins]

[tool.poetry.plugins."console_scripts"]
=======
magic = ["manim-slides[manim]", "ipython>=8.12.2"]
manim = ["manim>=0.18.0"]
manimgl = ["manimgl>=1.6.1;python_version<'3.12'"]
pyqt6 = ["pyqt6>=6.7.0"]
pyqt6-full = ["manim-slides[full,pyqt6]"]
pyside6 = ["pyside6>=6.6.1"]
pyside6-full = ["manim-slides[full,pyside6]"]
sphinx-directive = ["docutils>=0.20.1", "manim-slides[manim]"]
tests = [
  "manim-slides[full,manimgl,pyqt6,pyside6,sphinx-directive]",
  "pytest>=7.4.0",
  "pytest-cov>=4.1.0",
  "pytest-env>=0.8.2",
  "pytest-missing-modules>=0.1.0",
  "pytest-qt>=4.2.0",
]

[project.scripts]
>>>>>>> 8a1fb4c2
manim-slides = "manim_slides.__main__:cli"

[project.urls]
Changelog = "https://github.com/jeertmans/manim-slides/releases"
Documentation = "https://eertmans.be/manim-slides"
Founding = "https://github.com/sponsors/jeertmans"
Homepage = "https://github.com/jeertmans/manim-slides"
Repository = "https://github.com/jeertmans/manim-slides"

[tool.bumpversion]
allow_dirty = false
commit = true
commit_args = ""
current_version = "5.1.7"
ignore_missing_version = false
message = "chore(deps): bump version from {current_version} to {new_version}"
parse = '(?P<major>\d+)\.(?P<minor>\d+)\.(?P<patch>\d+)(-rc(?P<release>\d+))?'
regex = false
replace = "{new_version}"
search = "{current_version}"
serialize = ["{major}.{minor}.{patch}-rc{release}", "{major}.{minor}.{patch}"]
sign_tags = false
tag = false
tag_message = "Bump version: {current_version} → {new_version}"
tag_name = "v{new_version}"

[[tool.bumpversion.files]]
filename = "manim_slides/__version__.py"
replace = '__version__ = "{new_version}"'
search = '__version__ = "{current_version}"'

[[tool.bumpversion.files]]
filename = "CITATION.cff"
replace = "version: v{new_version}"
search = "version: v{current_version}"

[[tool.bumpversion.files]]
filename = "CHANGELOG.md"
replace = "v{new_version}"
search = "Unreleased"

[[tool.bumpversion.files]]
filename = "CHANGELOG.md"
replace = "v{new_version}"
search = "unreleased"

[[tool.bumpversion.files]]
filename = "CHANGELOG.md"
replace = "v{current_version}...v{new_version}"
search = "v{current_version}...HEAD"

[[tool.bumpversion.files]]
filename = "CHANGELOG.md"
replace = '''<!-- start changelog -->

(unreleased)=
## [Unreleased](https://github.com/jeertmans/manim-slides/compare/v{new_version}...HEAD)'''
search = "<!-- start changelog -->"

[tool.codespell]
builtin = "clear,rare,informal,usage,names,en-GB_to_en-US"
check-hidden = true
ignore-words-list = "master"
skip = "uv.lock"

[tool.coverage.report]
exclude_lines = [
  "pragma: no cover",
  "raise NotImplementedError",
  "if TYPE_CHECKING:",
  "if typing.TYPE_CHECKING:",
]
precision = 2

[tool.hatch.metadata.hooks.fancy-pypi-readme]
content-type = "text/markdown"

[[tool.hatch.metadata.hooks.fancy-pypi-readme.fragments]]
text = """<p align="center">
  <a href="https://www.github.com/jeertmans/manin-slides">
    <img src="https://raw.githubusercontent.com/jeertmans/manim-slides/main/static/logo.png"/>
  </a>
</p>
"""

[[tool.hatch.metadata.hooks.fancy-pypi-readme.fragments]]
path = "README.md"
start-after = "<!-- start pypi -->"

[[tool.hatch.metadata.hooks.fancy-pypi-readme.substitutions]]
pattern = '> \[!([A-Z]+)\]'
replacement = '> **\1:**'

[tool.hatch.version]
path = "manim_slides/__version__.py"

[tool.mypy]
disallow_untyped_decorators = false
install_types = true
python_version = "3.9"
strict = true

[tool.pytest.ini_options]
addopts = [
  "--cov-report=xml",
  "--cov=manim_slides",
]
env = [
  "QT_API=pyside6",
  "QT_QPA_PLATFORM=offscreen",
]
filterwarnings = [
  '''ignore:'audioop' is deprecated:DeprecationWarning''',
  'ignore:pkg_resources is deprecated as an API:DeprecationWarning',
  'ignore::DeprecationWarning:pkg_resources.*:',
  'ignore::DeprecationWarning:pydub.*:',
]

[tool.ruff]
extend-exclude = ["manim_slides/resources.py"]
extend-include = ["*.ipynb"]
line-length = 88
target-version = "py39"

[tool.ruff.lint]
extend-ignore = [
  "D100",
  "D101",
  "D102",
  "D103",
  "D104",
  "D105",
  "D106",
  "D107",
  "D203",
  "D205",
  "D212",
  "E501",
]
extend-select = ["B", "C90", "D", "I", "N", "RUF", "UP", "T"]
isort = {known-first-party = ["manim_slides", "tests"]}

[tool.ruff.lint.per-file-ignores]
"docs/source/reference/magic_example.ipynb" = ["F403", "F405"]
"tests/test_slide.py" = ["N801"]

[tool.uv]
dev-dependencies = [
  "bump-my-version>=0.20.3",
  "pre-commit>=3.5.0",
  "setuptools>=73.0.1",
]
override-dependencies = [
  # Bypass constraints from ManimGL
  "manimpango>=0.5.0,<1.0.0",
  "numpy<=1.24;python_version < '3.12'",
  "numpy>=1.26;python_version >= '3.12'",
]<|MERGE_RESOLUTION|>--- conflicted
+++ resolved
@@ -56,81 +56,6 @@
 full = [
   "manim-slides[magic,manim,sphinx-directive]",
 ]
-<<<<<<< HEAD
-readme = "README.md"
-repository = "https://github.com/jeertmans/manim-slides"
-version = "5.0.0-rc1"
-
-[tool.poetry.dependencies]
-click = "^8.1.3"
-click-default-group = "^1.2.2"
-docutils = {version = "^0.20.1", optional = true}
-ipython = {version = ">=8.12.2", optional = true}
-jinja2 = {version = "^3.1.2", optional = true}
-lxml = "^4.9.2"
-manim = {version = "^0.17.3", optional = true}
-manimgl = {version = "^1.6.1", optional = true}
-numpy = "^1.19"
-opencv-python = "^4.6.0.66"
-pillow = "^9.5.0"
-pydantic = "^2.0.1"
-pydantic-extra-types = "^2.0.0"
-pyside6 = "^6.5.1.1"
-python = ">=3.8.1,<3.12"
-python-pptx = "^0.6.21"
-requests = "^2.28.1"
-rich = "^13.3.2"
-rtoml = "^0.9.0"
-tqdm = "^4.64.1"
-trogon = "^0.5.0"
-
-[tool.poetry.extras]
-magic = ["manim", "ipython"]
-manim = ["manim"]
-manimgl = ["manimgl"]
-sphinx-directive = ["docutils", "jinja2", "manim"]
-
-[tool.poetry.group.dev]
-optional = true
-
-[tool.poetry.group.dev.dependencies]
-black = "^22.10.0"
-bump2version = "^1.0.1"
-isort = "^5.12.0"
-mypy = "^0.991"
-pre-commit = "^3.0.2"
-ruff = "^0.0.219"
-
-[tool.poetry.group.docs]
-optional = true
-
-[tool.poetry.group.docs.dependencies]
-furo = "^2023.5.20"
-ipykernel = "^6.25.1"
-manim = "^0.17.3"
-myst-parser = "^2.0.0"
-nbsphinx = "^0.9.2"
-pandoc = "^2.3"
-sphinx = "^7.0.1"
-sphinx-click = "^4.4.0"
-sphinx-copybutton = "^0.5.1"
-sphinxext-opengraph = "^0.7.5"
-
-[tool.poetry.group.test]
-optional = true
-
-[tool.poetry.group.test.dependencies]
-manim = "^0.17.3"
-manimgl = "^1.6.1"
-pytest = "^7.4.0"
-pytest-cov = "^4.1.0"
-pytest-env = "^0.8.2"
-pytest-xdist = "^3.3.1"
-
-[tool.poetry.plugins]
-
-[tool.poetry.plugins."console_scripts"]
-=======
 magic = ["manim-slides[manim]", "ipython>=8.12.2"]
 manim = ["manim>=0.18.0"]
 manimgl = ["manimgl>=1.6.1;python_version<'3.12'"]
@@ -149,7 +74,6 @@
 ]
 
 [project.scripts]
->>>>>>> 8a1fb4c2
 manim-slides = "manim_slides.__main__:cli"
 
 [project.urls]
